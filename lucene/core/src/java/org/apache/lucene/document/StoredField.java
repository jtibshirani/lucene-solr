package org.apache.lucene.document;

import org.apache.lucene.index.IndexReader; // javadocs
import org.apache.lucene.index.StorableField;
import org.apache.lucene.search.IndexSearcher; // javadocs
import org.apache.lucene.util.BytesRef;

/*
 * Licensed to the Apache Software Foundation (ASF) under one or more
 * contributor license agreements.  See the NOTICE file distributed with
 * this work for additional information regarding copyright ownership.
 * The ASF licenses this file to You under the Apache License, Version 2.0
 * (the "License"); you may not use this file except in compliance with
 * the License.  You may obtain a copy of the License at
 *
 *     http://www.apache.org/licenses/LICENSE-2.0
 *
 * Unless required by applicable law or agreed to in writing, software
 * distributed under the License is distributed on an "AS IS" BASIS,
 * WITHOUT WARRANTIES OR CONDITIONS OF ANY KIND, either express or implied.
 * See the License for the specific language governing permissions and
 * limitations under the License.
 */

/** A field whose value is stored so that {@link
 *  IndexSearcher#doc} and {@link IndexReader#document} will
 *  return the field and its value. */
public class StoredField extends Field {

  /**
   * Type for a stored-only field.
   */
  public final static FieldType TYPE;
  static {
    TYPE = new FieldType();
    TYPE.setStored(true);
    TYPE.freeze();
  }

<<<<<<< HEAD
  protected StoredField(String name, FieldType type) {
    super(name, type);
  }
  
  public StoredField(String name, BytesRef bytes, FieldType type) {
    super(name, bytes, type);
  }
  
=======
  /**
   * Create a stored-only field with the given binary value.
   * <p>NOTE: the provided byte[] is not copied so be sure
   * not to change it until you're done with this field.
   * @param name field name
   * @param value byte array pointing to binary content (not copied)
   * @throws IllegalArgumentException if the field name is null.
   */
>>>>>>> 7754d1d1
  public StoredField(String name, byte[] value) {
    super(name, value, TYPE);
  }
  
  /**
   * Create a stored-only field with the given binary value.
   * <p>NOTE: the provided byte[] is not copied so be sure
   * not to change it until you're done with this field.
   * @param name field name
   * @param value byte array pointing to binary content (not copied)
   * @param offset starting position of the byte array
   * @param length valid length of the byte array
   * @throws IllegalArgumentException if the field name is null.
   */
  public StoredField(String name, byte[] value, int offset, int length) {
    super(name, value, offset, length, TYPE);
  }

  /**
   * Create a stored-only field with the given binary value.
   * <p>NOTE: the provided BytesRef is not copied so be sure
   * not to change it until you're done with this field.
   * @param name field name
   * @param value BytesRef pointing to binary content (not copied)
   * @throws IllegalArgumentException if the field name is null.
   */
  public StoredField(String name, BytesRef value) {
    super(name, value, TYPE);
  }

  /**
   * Create a stored-only field with the given string value.
   * @param name field name
   * @param value string value
   * @throws IllegalArgumentException if the field name or value is null.
   */
  public StoredField(String name, String value) {
    super(name, value, TYPE);
  }
  
  public StoredField(String name, String value, FieldType type) {
    super(name, value, type);
  }

  // TODO: not great but maybe not a big problem?
  /**
   * Create a stored-only field with the given integer value.
   * @param name field name
   * @param value integer value
   * @throws IllegalArgumentException if the field name is null.
   */
  public StoredField(String name, int value) {
    super(name, TYPE);
    fieldsData = value;
  }

  /**
   * Create a stored-only field with the given float value.
   * @param name field name
   * @param value float value
   * @throws IllegalArgumentException if the field name is null.
   */
  public StoredField(String name, float value) {
    super(name, TYPE);
    fieldsData = value;
  }

  /**
   * Create a stored-only field with the given long value.
   * @param name field name
   * @param value long value
   * @throws IllegalArgumentException if the field name is null.
   */
  public StoredField(String name, long value) {
    super(name, TYPE);
    fieldsData = value;
  }

  /**
   * Create a stored-only field with the given double value.
   * @param name field name
   * @param value double value
   * @throws IllegalArgumentException if the field name is null.
   */
  public StoredField(String name, double value) {
    super(name, TYPE);
    fieldsData = value;
  }
}<|MERGE_RESOLUTION|>--- conflicted
+++ resolved
@@ -37,16 +37,6 @@
     TYPE.freeze();
   }
 
-<<<<<<< HEAD
-  protected StoredField(String name, FieldType type) {
-    super(name, type);
-  }
-  
-  public StoredField(String name, BytesRef bytes, FieldType type) {
-    super(name, bytes, type);
-  }
-  
-=======
   /**
    * Create a stored-only field with the given binary value.
    * <p>NOTE: the provided byte[] is not copied so be sure
@@ -55,7 +45,24 @@
    * @param value byte array pointing to binary content (not copied)
    * @throws IllegalArgumentException if the field name is null.
    */
->>>>>>> 7754d1d1
+  protected StoredField(String name, FieldType type) {
+    super(name, type);
+  }
+  
+  /**
+   * Expert: allows you to customize the {@link
+   * FieldType}.
+   * <p>NOTE: the provided byte[] is not copied so be sure
+   * not to change it until you're done with this field.
+   * @param name field name
+   * @param value byte array pointing to binary content (not copied)
+   * @param type custom {@link FieldType} for this field
+   * @throws IllegalArgumentException if the field name is null.
+   */
+  public StoredField(String name, BytesRef bytes, FieldType type) {
+    super(name, bytes, type);
+  }
+  
   public StoredField(String name, byte[] value) {
     super(name, value, TYPE);
   }
