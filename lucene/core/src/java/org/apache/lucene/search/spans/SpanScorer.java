package org.apache.lucene.search.spans;

/*
 * Licensed to the Apache Software Foundation (ASF) under one or more
 * contributor license agreements.  See the NOTICE file distributed with
 * this work for additional information regarding copyright ownership.
 * The ASF licenses this file to You under the Apache License, Version 2.0
 * (the "License"); you may not use this file except in compliance with
 * the License.  You may obtain a copy of the License at
 *
 *     http://www.apache.org/licenses/LICENSE-2.0
 *
 * Unless required by applicable law or agreed to in writing, software
 * distributed under the License is distributed on an "AS IS" BASIS,
 * WITHOUT WARRANTIES OR CONDITIONS OF ANY KIND, either express or implied.
 * See the License for the specific language governing permissions and
 * limitations under the License.
 */

import java.io.IOException;

import org.apache.lucene.search.Weight;
import org.apache.lucene.search.Scorer;
import org.apache.lucene.search.intervals.IntervalIterator;
import org.apache.lucene.search.similarities.Similarity;

/**
 * Public for extension only.
 */
public class SpanScorer extends Scorer {
  protected Spans spans;

  protected boolean more = true;

  protected int doc;
  protected float freq;
  protected int numMatches;
  protected final Similarity.SimScorer docScorer;
  
  protected SpanScorer(Spans spans, Weight weight, Similarity.SimScorer docScorer)
  throws IOException {
    super(weight);
    this.docScorer = docScorer;
    this.spans = spans;

    doc = -1;
    more = spans.next();
  }

  @Override
  public int nextDoc() throws IOException {
    if (!setFreqCurrentDoc()) {
      doc = NO_MORE_DOCS;
    }
    return doc;
  }

  @Override
  public int advance(int target) throws IOException {
    if (!more) {
      return doc = NO_MORE_DOCS;
    }
    if (spans.doc() < target) { // setFreqCurrentDoc() leaves spans.doc() ahead
      more = spans.skipTo(target);
    }
    if (!setFreqCurrentDoc()) {
      doc = NO_MORE_DOCS;
    }
    return doc;
  }
  
  protected boolean setFreqCurrentDoc() throws IOException {
    if (!more) {
      return false;
    }
    doc = spans.doc();
    freq = 0.0f;
    numMatches = 0;
    do {
      int matchLength = spans.end() - spans.start();
      freq += docScorer.computeSlopFactor(matchLength);
      numMatches++;
      more = spans.next();
    } while (more && (doc == spans.doc()));
    return true;
  }

  @Override
  public int docID() { return doc; }

  @Override
  public float score() throws IOException {
    return docScorer.score(doc, freq);
  }
  
  @Override
  public int freq() throws IOException {
    return numMatches;
  }
  
  /** Returns the intermediate "sloppy freq" adjusted for edit distance 
   *  @lucene.internal */
  // only public so .payloads can see it.
  public float sloppyFreq() throws IOException {
    return freq;
  }
<<<<<<< HEAD

  @Override
  public IntervalIterator intervals(boolean collectIntervals) throws IOException {
    return null;
=======
  
  @Override
  public long cost() {
    return spans.cost();
>>>>>>> 9c47892d
  }
}<|MERGE_RESOLUTION|>--- conflicted
+++ resolved
@@ -104,16 +104,15 @@
   public float sloppyFreq() throws IOException {
     return freq;
   }
-<<<<<<< HEAD
 
   @Override
   public IntervalIterator intervals(boolean collectIntervals) throws IOException {
     return null;
-=======
-  
+  }
+
   @Override
   public long cost() {
     return spans.cost();
->>>>>>> 9c47892d
   }
+
 }