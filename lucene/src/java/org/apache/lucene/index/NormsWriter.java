--- conflicted
+++ resolved
@@ -32,14 +32,6 @@
 
 final class NormsWriter extends InvertedDocEndConsumer {
 
-<<<<<<< HEAD
-  private FieldInfos fieldInfos;
-=======
-  @Override
-  public InvertedDocEndConsumerPerThread addThread(DocInverterPerThread docInverterPerThread) {
-    return new NormsWriterPerThread(docInverterPerThread, this);
-  }
->>>>>>> 26f104d3
 
   @Override
   public void abort() {}
@@ -50,16 +42,8 @@
   /** Produce _X.nrm if any document had a field with norms
    *  not disabled */
   @Override
-<<<<<<< HEAD
   public void flush(Map<FieldInfo,InvertedDocEndConsumerPerField> fieldsToFlush, SegmentWriteState state) throws IOException {
-    if (!fieldInfos.hasNorms()) {
-=======
-  public void flush(Map<InvertedDocEndConsumerPerThread,Collection<InvertedDocEndConsumerPerField>> threadsAndFields, SegmentWriteState state) throws IOException {
-
-    final Map<FieldInfo,List<NormsWriterPerField>> byField = new HashMap<FieldInfo,List<NormsWriterPerField>>();
-
     if (!state.fieldInfos.hasNorms()) {
->>>>>>> 26f104d3
       return;
     }
 
@@ -71,20 +55,8 @@
 
       int normCount = 0;
 
-<<<<<<< HEAD
-      for(int fieldNumber=0;fieldNumber<numField;fieldNumber++) {
-
-        final FieldInfo fieldInfo = fieldInfos.fieldInfo(fieldNumber);
-
-        NormsWriterPerField toWrite = (NormsWriterPerField) fieldsToFlush.get(fieldInfo);
-=======
       for (FieldInfo fi : state.fieldInfos) {
-        List<NormsWriterPerField> toMerge = byField.get(fi);
-        int upto = 0;
-        if (toMerge != null) {
-
-          final int numFields = toMerge.size();
->>>>>>> 26f104d3
+        NormsWriterPerField toWrite = (NormsWriterPerField) fieldsToFlush.get(fi);
 
         int upto = 0;
         if (toWrite != null && toWrite.upto > 0) {
@@ -99,20 +71,12 @@
               normsOut.writeByte((byte) 0);
             }
           }
-<<<<<<< HEAD
 
           // we should have consumed every norm
           assert upto == toWrite.upto;
 
           toWrite.reset();
-        } else if (fieldInfo.isIndexed && !fieldInfo.omitNorms) {
-=======
-          
-          // Fill final hole with defaultNorm
-          for(;upto<state.numDocs;upto++)
-            normsOut.writeByte((byte) 0);
         } else if (fi.isIndexed && !fi.omitNorms) {
->>>>>>> 26f104d3
           normCount++;
           // Fill entire field with default norm:
           for(;upto<state.numDocs;upto++)
