/*
 * Licensed to the Apache Software Foundation (ASF) under one or more
 * contributor license agreements.  See the NOTICE file distributed with
 * this work for additional information regarding copyright ownership.
 * The ASF licenses this file to You under the Apache License, Version 2.0
 * (the "License"); you may not use this file except in compliance with
 * the License.  You may obtain a copy of the License at
 *
 *     http://www.apache.org/licenses/LICENSE-2.0
 *
 * Unless required by applicable law or agreed to in writing, software
 * distributed under the License is distributed on an "AS IS" BASIS,
 * WITHOUT WARRANTIES OR CONDITIONS OF ANY KIND, either express or implied.
 * See the License for the specific language governing permissions and
 * limitations under the License.
 */
package org.apache.solr.search.grouping.distributed.shardresultserializer;

import org.apache.lucene.search.Sort;
import org.apache.lucene.search.SortField;
import org.apache.lucene.search.grouping.SearchGroup;
import org.apache.lucene.util.BytesRef;
import org.apache.solr.common.util.NamedList;
import org.apache.solr.schema.SchemaField;
import org.apache.solr.search.SolrIndexSearcher;
import org.apache.solr.search.SortSpec;
import org.apache.solr.search.grouping.Command;
import org.apache.solr.search.grouping.distributed.command.SearchGroupsFieldCommand;
import org.apache.solr.search.grouping.distributed.command.SearchGroupsFieldCommandResult;

import java.io.IOException;
import java.util.*;

/**
 * Implementation for transforming {@link SearchGroup} into a {@link NamedList} structure and visa versa.
 */
public class SearchGroupsResultTransformer implements ShardResultTransformer<List<Command>, Map<String, SearchGroupsFieldCommandResult>> {

  private static final String TOP_GROUPS = "topGroups";
  private static final String GROUP_COUNT = "groupCount";

  private final SolrIndexSearcher searcher;

  public SearchGroupsResultTransformer(SolrIndexSearcher searcher) {
    this.searcher = searcher;
  }

  /**
   * {@inheritDoc}
   */
  @Override
  public NamedList transform(List<Command> data) throws IOException {
    final NamedList<NamedList> result = new NamedList<>(data.size());
    for (Command command : data) {
      final NamedList<Object> commandResult = new NamedList<>(2);
      if (SearchGroupsFieldCommand.class.isInstance(command)) {
        SearchGroupsFieldCommand fieldCommand = (SearchGroupsFieldCommand) command;
        final SearchGroupsFieldCommandResult fieldCommandResult = fieldCommand.result();
        final Collection<SearchGroup<BytesRef>> searchGroups = fieldCommandResult.getSearchGroups();
        if (searchGroups != null) {
          commandResult.add(TOP_GROUPS, serializeSearchGroup(searchGroups, fieldCommand.getGroupSortSpec()));
        }
        final Integer groupedCount = fieldCommandResult.getGroupCount();
        if (groupedCount != null) {
          commandResult.add(GROUP_COUNT, groupedCount);
        }
      } else {
        continue;
      }

      result.add(command.getKey(), commandResult);
    }
    return result;
  }

  /**
   * {@inheritDoc}
   */
  @Override
  public Map<String, SearchGroupsFieldCommandResult> transformToNative(NamedList<NamedList> shardResponse, SortSpec groupSortSpec, SortSpec withinGroupSortSpec, String shard) {
    final Map<String, SearchGroupsFieldCommandResult> result = new HashMap<>(shardResponse.size());
    final Sort groupSort = groupSortSpec.getSort();

    final List<SchemaField> groupSchemaFields = groupSortSpec.getSchemaFields();
    final SortField[] groupSortFields = groupSort.getSort();
    boolean convertFromNative = false;

    assert (groupSchemaFields.size() == groupSortFields.length);

    for (Map.Entry<String, NamedList> command : shardResponse) {
      List<SearchGroup<BytesRef>> searchGroups = new ArrayList<>();
      NamedList topGroupsAndGroupCount = command.getValue();
      @SuppressWarnings("unchecked")
      final NamedList<List<Comparable>> rawSearchGroups = (NamedList<List<Comparable>>) topGroupsAndGroupCount.get(TOP_GROUPS);
      if (rawSearchGroups != null) {
        for (Map.Entry<String, List<Comparable>> rawSearchGroup : rawSearchGroups){
          SearchGroup<BytesRef> searchGroup = new SearchGroup<>();
          searchGroup.groupValue = rawSearchGroup.getKey() != null ? new BytesRef(rawSearchGroup.getKey()) : null;
          searchGroup.sortValues = rawSearchGroup.getValue().toArray(new Comparable[rawSearchGroup.getValue().size()]);
          for (int i = 0; i < searchGroup.sortValues.length; i++) {
<<<<<<< HEAD
              searchGroup.sortValues[i] = convertSortValue( groupSchemaFields.get(i), searchGroup.sortValues[i], convertFromNative );
=======
            SchemaField field = groupSort.getSort()[i].getField() != null ? searcher.getSchema().getFieldOrNull(groupSort.getSort()[i].getField()) : null;
            searchGroup.sortValues[i] = ShardResultTransformerUtils.unmarshalSortValue(searchGroup.sortValues[i], field);
>>>>>>> 471d8427
          }
          searchGroups.add(searchGroup);
        }
      }

      final Integer groupCount = (Integer) topGroupsAndGroupCount.get(GROUP_COUNT);
      result.put(command.getKey(), new SearchGroupsFieldCommandResult(groupCount, searchGroups));
    }
    return result;
  }


  private NamedList serializeSearchGroup(Collection<SearchGroup<BytesRef>> data, SortSpec groupSortSpec) {
    final NamedList<Object[]> result = new NamedList<>(data.size());
    final Sort groupSort = groupSortSpec.getSort();
    final List<SchemaField> groupSchemaFields = groupSortSpec.getSchemaFields();
    final SortField[] groupSortFields = groupSort.getSort();
    boolean convertFromNative = true;

    assert (groupSchemaFields.size() == groupSortFields.length);

    for (SearchGroup<BytesRef> searchGroup : data) {
      Object[] convertedSortValues = new Object[searchGroup.sortValues.length];
      for (int i = 0; i < searchGroup.sortValues.length; i++) {
<<<<<<< HEAD
          convertedSortValues[i] = convertSortValue( groupSchemaFields.get(i), searchGroup.sortValues[i], convertFromNative );
=======
        Object sortValue = searchGroup.sortValues[i];
        SchemaField field = groupSort.getSort()[i].getField() != null ? searcher.getSchema().getFieldOrNull(groupSort.getSort()[i].getField()) : null;
        convertedSortValues[i] = ShardResultTransformerUtils.marshalSortValue(sortValue, field);
>>>>>>> 471d8427
      }
      String groupValue = searchGroup.groupValue != null ? searchGroup.groupValue.utf8ToString() : null;
      result.add(groupValue, convertedSortValues);
    }

    return result;
  }

  private static Object convertSortValue(SchemaField schemaField, Object origValue, boolean convertFromNative) {

      Object sortValue  = origValue;
      if (schemaField != null && sortValue != null) {

          FieldType fieldType = schemaField.getType();
          if (convertFromNative) {
              sortValue = fieldType.marshalSortValue(sortValue);
          } else {
              sortValue = fieldType.unmarshalSortValue(sortValue);
          }
      }
      return sortValue;
  }

}<|MERGE_RESOLUTION|>--- conflicted
+++ resolved
@@ -98,12 +98,7 @@
           searchGroup.groupValue = rawSearchGroup.getKey() != null ? new BytesRef(rawSearchGroup.getKey()) : null;
           searchGroup.sortValues = rawSearchGroup.getValue().toArray(new Comparable[rawSearchGroup.getValue().size()]);
           for (int i = 0; i < searchGroup.sortValues.length; i++) {
-<<<<<<< HEAD
-              searchGroup.sortValues[i] = convertSortValue( groupSchemaFields.get(i), searchGroup.sortValues[i], convertFromNative );
-=======
-            SchemaField field = groupSort.getSort()[i].getField() != null ? searcher.getSchema().getFieldOrNull(groupSort.getSort()[i].getField()) : null;
-            searchGroup.sortValues[i] = ShardResultTransformerUtils.unmarshalSortValue(searchGroup.sortValues[i], field);
->>>>>>> 471d8427
+            searchGroup.sortValues[i] = ShardResultTransformerUtils.unmarshalSortValue(searchGroup.sortValues[i], groupSchemaFields.get(i));
           }
           searchGroups.add(searchGroup);
         }
@@ -128,13 +123,7 @@
     for (SearchGroup<BytesRef> searchGroup : data) {
       Object[] convertedSortValues = new Object[searchGroup.sortValues.length];
       for (int i = 0; i < searchGroup.sortValues.length; i++) {
-<<<<<<< HEAD
-          convertedSortValues[i] = convertSortValue( groupSchemaFields.get(i), searchGroup.sortValues[i], convertFromNative );
-=======
-        Object sortValue = searchGroup.sortValues[i];
-        SchemaField field = groupSort.getSort()[i].getField() != null ? searcher.getSchema().getFieldOrNull(groupSort.getSort()[i].getField()) : null;
-        convertedSortValues[i] = ShardResultTransformerUtils.marshalSortValue(sortValue, field);
->>>>>>> 471d8427
+        convertedSortValues[i] = ShardResultTransformerUtils.marshalSortValue(searchGroup.sortValues[i], groupSchemaFields.get(i));
       }
       String groupValue = searchGroup.groupValue != null ? searchGroup.groupValue.utf8ToString() : null;
       result.add(groupValue, convertedSortValues);
