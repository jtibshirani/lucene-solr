--- conflicted
+++ resolved
@@ -18,26 +18,13 @@
 package org.apache.solr.client.solrj.cloud.autoscaling;
 
 import java.io.IOException;
-<<<<<<< HEAD
 import java.util.HashMap;
-=======
->>>>>>> 487f6762
 import java.util.Locale;
 import java.util.Map;
 
 import org.apache.solr.common.MapWriter;
 import org.apache.solr.common.cloud.Replica;
 import org.apache.solr.common.cloud.ZkStateReader;
-<<<<<<< HEAD
-
-
-public class ReplicaInfo implements MapWriter {
-  final String name;
-  final String core, collection, shard;
-  final Map<String, Object> variables = new HashMap<>();
-
-  public ReplicaInfo(String name, String coll, String shard, Map<String, Object> vals) {
-=======
 import org.apache.solr.common.util.Utils;
 
 
@@ -60,20 +47,15 @@
   }
 
   public ReplicaInfo(String name, String core, String coll, String shard, Replica.Type type, String node, Map<String, Object> vals) {
->>>>>>> 487f6762
     this.name = name;
     if (vals != null) {
       this.variables.putAll(vals);
     }
     this.collection = coll;
     this.shard = shard;
-<<<<<<< HEAD
-    this.core = (String)vals.get("core");
-=======
     this.type = type;
     this.core = core;
     this.node = node;
->>>>>>> 487f6762
   }
 
   @Override
@@ -102,23 +84,15 @@
   }
 
   public Replica.Type getType() {
-<<<<<<< HEAD
-    Object o = variables.get(ZkStateReader.REPLICA_TYPE);
+    Object o = type == null ? variables.get(ZkStateReader.REPLICA_TYPE) : type;
     if (o == null) {
       variables.put(ZkStateReader.REPLICA_TYPE, Replica.Type.NRT);
-=======
-    Object o = type == null ? variables.get(ZkStateReader.REPLICA_TYPE) : type;
-    if (o == null) {
->>>>>>> 487f6762
       return Replica.Type.NRT;
     } else if (o instanceof Replica.Type) {
       return (Replica.Type)o;
     } else {
       Replica.Type type = Replica.Type.get(String.valueOf(o).toUpperCase(Locale.ROOT));
-<<<<<<< HEAD
       variables.put(ZkStateReader.REPLICA_TYPE, type);
-=======
->>>>>>> 487f6762
       return type;
     }
   }
@@ -143,19 +117,10 @@
 
   @Override
   public String toString() {
-<<<<<<< HEAD
-    return "ReplicaInfo{" +
-        "name='" + name + '\'' +
-        ", collection='" + collection + '\'' +
-        ", shard='" + shard + '\'' +
-        ", variables=" + variables +
-        '}';
-=======
     return Utils.toJSONString(this);
   }
 
   public String getNode() {
     return node;
->>>>>>> 487f6762
   }
 }