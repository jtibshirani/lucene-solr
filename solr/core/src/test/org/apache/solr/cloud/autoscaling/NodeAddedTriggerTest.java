/*
 * Licensed to the Apache Software Foundation (ASF) under one or more
 * contributor license agreements.  See the NOTICE file distributed with
 * this work for additional information regarding copyright ownership.
 * The ASF licenses this file to You under the Apache License, Version 2.0
 * (the "License"); you may not use this file except in compliance with
 * the License.  You may obtain a copy of the License at
 *
 *     http://www.apache.org/licenses/LICENSE-2.0
 *
 * Unless required by applicable law or agreed to in writing, software
 * distributed under the License is distributed on an "AS IS" BASIS,
 * WITHOUT WARRANTIES OR CONDITIONS OF ANY KIND, either express or implied.
 * See the License for the specific language governing permissions and
 * limitations under the License.
 */

package org.apache.solr.cloud.autoscaling;

import java.io.IOException;
import java.util.ArrayList;
import java.util.HashMap;
import java.util.List;
import java.util.Map;
import java.util.concurrent.TimeUnit;
import java.util.concurrent.atomic.AtomicBoolean;
import java.util.concurrent.atomic.AtomicInteger;
import java.util.concurrent.atomic.AtomicReference;

import org.apache.solr.client.solrj.embedded.JettySolrRunner;
import org.apache.solr.cloud.SolrCloudTestCase;
import org.apache.solr.core.CoreContainer;
<<<<<<< HEAD
import org.apache.solr.util.TimeSource;
=======
import org.junit.Before;
>>>>>>> b933b604
import org.junit.BeforeClass;
import org.junit.Test;

/**
 * Test for {@link NodeAddedTrigger}
 */
public class NodeAddedTriggerTest extends SolrCloudTestCase {
  private static AtomicBoolean actionConstructorCalled = new AtomicBoolean(false);
  private static AtomicBoolean actionInitCalled = new AtomicBoolean(false);
  private static AtomicBoolean actionCloseCalled = new AtomicBoolean(false);

  private AutoScaling.TriggerListener noFirstRunListener = event -> {
    fail("Did not expect the listener to fire on first run!");
    return true;
  };

  private static final TimeSource timeSource = TimeSource.CURRENT_TIME;

  @BeforeClass
  public static void setupCluster() throws Exception {
    configureCluster(1)
        .addConfig("conf", configset("cloud-minimal"))
        .configure();
  }

  @Before
  public void beforeTest() throws Exception {
    actionConstructorCalled = new AtomicBoolean(false);
    actionInitCalled = new AtomicBoolean(false);
    actionCloseCalled = new AtomicBoolean(false);
  }

  @Test
  public void testTrigger() throws Exception {
    CoreContainer container = cluster.getJettySolrRunners().get(0).getCoreContainer();
    long waitForSeconds = 1 + random().nextInt(5);
    Map<String, Object> props = createTriggerProps(waitForSeconds);

    try (NodeAddedTrigger trigger = new NodeAddedTrigger("node_added_trigger", props, container)) {
      trigger.setListener(noFirstRunListener);
      trigger.run();

      JettySolrRunner newNode = cluster.startJettySolrRunner();
      AtomicBoolean fired = new AtomicBoolean(false);
      AtomicReference<TriggerEvent> eventRef = new AtomicReference<>();
      trigger.setListener(event -> {
        if (fired.compareAndSet(false, true)) {
          eventRef.set(event);
          if (timeSource.getTime() - event.getEventTime() <= TimeUnit.NANOSECONDS.convert(waitForSeconds, TimeUnit.SECONDS)) {
            fail("NodeAddedListener was fired before the configured waitFor period");
          }
        } else {
          fail("NodeAddedTrigger was fired more than once!");
        }
        return true;
      });
      int counter = 0;
      do {
        trigger.run();
        Thread.sleep(1000);
        if (counter++ > 10) {
          fail("Newly added node was not discovered by trigger even after 10 seconds");
        }
      } while (!fired.get());

      TriggerEvent nodeAddedEvent = eventRef.get();
      assertNotNull(nodeAddedEvent);
      assertEquals("", newNode.getNodeName(), nodeAddedEvent.getProperty(NodeAddedTrigger.NodeAddedEvent.NODE_NAME));
    }

    // add a new node but remove it before the waitFor period expires
    // and assert that the trigger doesn't fire at all
    try (NodeAddedTrigger trigger = new NodeAddedTrigger("node_added_trigger", props, container)) {
      final long waitTime = 2;
      props.put("waitFor", waitTime);
      trigger.setListener(noFirstRunListener);
      trigger.run();

      JettySolrRunner newNode = cluster.startJettySolrRunner();
      AtomicBoolean fired = new AtomicBoolean(false);
      trigger.setListener(event -> {
        if (fired.compareAndSet(false, true)) {
          if (timeSource.getTime() - event.getEventTime() <= TimeUnit.NANOSECONDS.convert(waitTime, TimeUnit.SECONDS)) {
            fail("NodeAddedListener was fired before the configured waitFor period");
          }
        } else {
          fail("NodeAddedTrigger was fired more than once!");
        }
        return true;
      });
      trigger.run(); // first run should detect the new node
      newNode.stop(); // stop the new jetty
      int counter = 0;
      do {
        trigger.run();
        Thread.sleep(1000);
        if (counter++ > waitTime + 1) { // run it a little more than the wait time
          break;
        }
      } while (true);

      // ensure the event was not fired
      assertFalse(fired.get());
    }
  }

  public void testActionLifecycle() throws Exception {
    CoreContainer container = cluster.getJettySolrRunners().get(0).getCoreContainer();
    Map<String, Object> props = createTriggerProps(0);
    List<Map<String, String>> actions = (List<Map<String, String>>) props.get("actions");
    Map<String, String> action = new HashMap<>(2);
    action.put("name", "testActionInit");
    action.put("class", NodeAddedTriggerTest.AssertInitTriggerAction.class.getName());
    actions.add(action);
    try (NodeAddedTrigger trigger = new NodeAddedTrigger("node_added_trigger", props, container)) {
      assertEquals(true, actionConstructorCalled.get());
      assertEquals(false, actionInitCalled.get());
      assertEquals(false, actionCloseCalled.get());
      trigger.init();
      assertEquals(true, actionInitCalled.get());
      assertEquals(false, actionCloseCalled.get());
    }
    assertEquals(true, actionCloseCalled.get());
  }

  public static class AssertInitTriggerAction implements TriggerAction  {
    public AssertInitTriggerAction() {
      actionConstructorCalled.set(true);
    }

    @Override
    public String getName() {
      return "";
    }

    @Override
    public String getClassName() {
      return getClass().getName();
    }

    @Override
    public void process(AutoScaling.TriggerEvent event) {

    }

    @Override
    public void close() throws IOException {
      actionCloseCalled.compareAndSet(false, true);
    }

    @Override
    public void init(Map<String, String> args) {
      actionInitCalled.compareAndSet(false, true);
    }
  }

  @Test
  public void testListenerAcceptance() throws Exception {
    CoreContainer container = cluster.getJettySolrRunners().get(0).getCoreContainer();
    Map<String, Object> props = createTriggerProps(0);
    try (NodeAddedTrigger trigger = new NodeAddedTrigger("node_added_trigger", props, container)) {
      trigger.setListener(noFirstRunListener);
      trigger.run(); // starts tracking live nodes

      JettySolrRunner newNode = cluster.startJettySolrRunner();
      AtomicInteger callCount = new AtomicInteger(0);
      AtomicBoolean fired = new AtomicBoolean(false);

      trigger.setListener(event -> {
        if (callCount.incrementAndGet() < 2) {
          return false;
        } else  {
          fired.compareAndSet(false, true);
          return true;
        }
      });

      trigger.run(); // first run should detect the new node and fire immediately but listener isn't ready
      assertEquals(1, callCount.get());
      assertFalse(fired.get());
      trigger.run(); // second run should again fire
      assertEquals(2, callCount.get());
      assertTrue(fired.get());
      trigger.run(); // should not fire
      assertEquals(2, callCount.get());
    }
  }

  @Test
  public void testRestoreState() throws Exception {
    CoreContainer container = cluster.getJettySolrRunners().get(0).getCoreContainer();
    long waitForSeconds = 1 + random().nextInt(5);
    Map<String, Object> props = createTriggerProps(waitForSeconds);

    // add a new node but update the trigger before the waitFor period expires
    // and assert that the new trigger still fires
    NodeAddedTrigger trigger = new NodeAddedTrigger("node_added_trigger", props, container);
    final long waitTime = 2;
    props.put("waitFor", waitTime);
    trigger.setListener(noFirstRunListener);
    trigger.run();

    JettySolrRunner newNode = cluster.startJettySolrRunner();
    trigger.run(); // this run should detect the new node
    trigger.close(); // close the old trigger

    try (NodeAddedTrigger newTrigger = new NodeAddedTrigger("some_different_name", props, container))  {
      try {
        newTrigger.restoreState(trigger);
        fail("Trigger should only be able to restore state from an old trigger of the same name");
      } catch (AssertionError e) {
        // expected
      }
    }

    try (NodeAddedTrigger newTrigger = new NodeAddedTrigger("node_added_trigger", props, container))  {
      AtomicBoolean fired = new AtomicBoolean(false);
      AtomicReference<TriggerEvent> eventRef = new AtomicReference<>();
      newTrigger.setListener(event -> {
        if (fired.compareAndSet(false, true)) {
          eventRef.set(event);
          if (timeSource.getTime() - event.getEventTime() <= TimeUnit.NANOSECONDS.convert(waitTime, TimeUnit.SECONDS)) {
            fail("NodeAddedListener was fired before the configured waitFor period");
          }
        } else {
          fail("NodeAddedTrigger was fired more than once!");
        }
        return true;
      });
      newTrigger.restoreState(trigger); // restore state from the old trigger
      int counter = 0;
      do {
        newTrigger.run();
        Thread.sleep(1000);
        if (counter++ > 10) {
          fail("Newly added node was not discovered by trigger even after 10 seconds");
        }
      } while (!fired.get());

      // ensure the event was fired
      assertTrue(fired.get());
      TriggerEvent nodeAddedEvent = eventRef.get();
      assertNotNull(nodeAddedEvent);
      assertEquals("", newNode.getNodeName(), nodeAddedEvent.getProperty(NodeAddedTrigger.NodeAddedEvent.NODE_NAME));
    }
  }

  private Map<String, Object> createTriggerProps(long waitForSeconds) {
    Map<String, Object> props = new HashMap<>();
    props.put("event", "nodeLost");
    props.put("waitFor", waitForSeconds);
    props.put("enabled", true);
    List<Map<String, String>> actions = new ArrayList<>(3);
    Map<String, String> map = new HashMap<>(2);
    map.put("name", "compute_plan");
    map.put("class", "solr.ComputePlanAction");
    actions.add(map);
    map = new HashMap<>(2);
    map.put("name", "execute_plan");
    map.put("class", "solr.ExecutePlanAction");
    actions.add(map);
    map = new HashMap<>(2);
    map.put("name", "log_plan");
    map.put("class", "solr.LogPlanAction");
    actions.add(map);
    props.put("actions", actions);
    return props;
  }
}<|MERGE_RESOLUTION|>--- conflicted
+++ resolved
@@ -30,11 +30,8 @@
 import org.apache.solr.client.solrj.embedded.JettySolrRunner;
 import org.apache.solr.cloud.SolrCloudTestCase;
 import org.apache.solr.core.CoreContainer;
-<<<<<<< HEAD
 import org.apache.solr.util.TimeSource;
-=======
 import org.junit.Before;
->>>>>>> b933b604
 import org.junit.BeforeClass;
 import org.junit.Test;
 
@@ -102,7 +99,7 @@
 
       TriggerEvent nodeAddedEvent = eventRef.get();
       assertNotNull(nodeAddedEvent);
-      assertEquals("", newNode.getNodeName(), nodeAddedEvent.getProperty(NodeAddedTrigger.NodeAddedEvent.NODE_NAME));
+      assertEquals("", newNode.getNodeName(), nodeAddedEvent.getProperty(TriggerEvent.NODE_NAME));
     }
 
     // add a new node but remove it before the waitFor period expires
@@ -176,7 +173,7 @@
     }
 
     @Override
-    public void process(AutoScaling.TriggerEvent event) {
+    public void process(TriggerEvent event) {
 
     }
 
