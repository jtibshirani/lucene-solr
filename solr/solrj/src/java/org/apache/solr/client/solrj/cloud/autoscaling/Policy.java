/*
 * Licensed to the Apache Software Foundation (ASF) under one or more
 * contributor license agreements.  See the NOTICE file distributed with
 * this work for additional information regarding copyright ownership.
 * The ASF licenses this file to You under the Apache License, Version 2.0
 * (the "License"); you may not use this file except in compliance with
 * the License.  You may obtain a copy of the License at
 *
 *     http://www.apache.org/licenses/LICENSE-2.0
 *
 * Unless required by applicable law or agreed to in writing, software
 * distributed under the License is distributed on an "AS IS" BASIS,
 * WITHOUT WARRANTIES OR CONDITIONS OF ANY KIND, either express or implied.
 * See the License for the specific language governing permissions and
 * limitations under the License.
 */

package org.apache.solr.client.solrj.cloud.autoscaling;

import java.io.IOException;
import java.util.ArrayList;
import java.util.Arrays;
import java.util.Collection;
import java.util.Collections;
import java.util.HashMap;
import java.util.HashSet;
import java.util.LinkedHashMap;
import java.util.List;
import java.util.Map;
import java.util.Set;
import java.util.SortedSet;
import java.util.TreeSet;
import java.util.function.Supplier;
import java.util.stream.Collectors;

import org.apache.solr.client.solrj.impl.ClusterStateProvider;
import org.apache.solr.common.IteratorWriter;
import org.apache.solr.common.MapWriter;
import org.apache.solr.common.params.CollectionParams.CollectionAction;
import org.apache.solr.common.util.StrUtils;
import org.apache.solr.common.util.Utils;

import static java.util.Collections.emptyList;
import static java.util.Collections.emptyMap;
import static java.util.stream.Collectors.collectingAndThen;
import static java.util.stream.Collectors.toList;

/*The class that reads, parses and applies policies specified in
 * autoscaling.json
 *
 * Create one instance of this class per unique autoscaling.json.
 * This is immutable and is thread-safe
 *
 * Create a fresh new session for each use
 *
 */
public class Policy implements MapWriter {
  public static final String POLICY = "policy";
  public static final String EACH = "#EACH";
  public static final String ANY = "#ANY";
  public static final String POLICIES = "policies";
  public static final String CLUSTER_POLICY = "cluster-policy";
  public static final String CLUSTER_PREFERENCES = "cluster-preferences";
  public static final Set<String> GLOBAL_ONLY_TAGS = Collections.singleton("cores");
  public static final Preference DEFAULT_PREFERENCE = new Preference((Map<String, Object>) Utils.fromJSONString("{minimize : cores, precision:1}"));
  final Map<String, List<Clause>> policies;
  final List<Clause> clusterPolicy;
  final List<Preference> clusterPreferences;
  final List<String> params;

  public Policy() {
    this(Collections.emptyMap());
  }

  public Policy(Map<String, Object> jsonMap) {
    int[] idx = new int[1];
    List<Preference> initialClusterPreferences = ((List<Map<String, Object>>) jsonMap.getOrDefault(CLUSTER_PREFERENCES, emptyList())).stream()
        .map(m -> new Preference(m, idx[0]++))
        .collect(toList());
    for (int i = 0; i < initialClusterPreferences.size() - 1; i++) {
      Preference preference = initialClusterPreferences.get(i);
      preference.next = initialClusterPreferences.get(i + 1);
    }
    if (initialClusterPreferences.isEmpty()) {
      initialClusterPreferences.add(DEFAULT_PREFERENCE);
    }
    this.clusterPreferences = Collections.unmodifiableList(initialClusterPreferences);
    final SortedSet<String> paramsOfInterest = new TreeSet<>();
    for (Preference preference : clusterPreferences) {
      if (paramsOfInterest.contains(preference.name.name())) {
        throw new RuntimeException(preference.name + " is repeated");
      }
      paramsOfInterest.add(preference.name.toString());
    }
    List<String> newParams = new ArrayList<>(paramsOfInterest);
    clusterPolicy = ((List<Map<String, Object>>) jsonMap.getOrDefault(CLUSTER_POLICY, emptyList())).stream()
        .map(Clause::new)
        .filter(clause -> {
          clause.addTags(newParams);
          return true;
        })
        .collect(collectingAndThen(toList(), Collections::unmodifiableList));

    this.policies = Collections.unmodifiableMap(
        policiesFromMap((Map<String, List<Map<String, Object>>>)jsonMap.getOrDefault(POLICIES, emptyMap()), newParams));
    this.params = Collections.unmodifiableList(newParams);

  }

  private Policy(Map<String, List<Clause>> policies, List<Clause> clusterPolicy, List<Preference> clusterPreferences) {
    this.policies = policies != null ? Collections.unmodifiableMap(policies) : Collections.emptyMap();
    this.clusterPolicy = clusterPolicy != null ? Collections.unmodifiableList(clusterPolicy) : Collections.emptyList();
    this.clusterPreferences = clusterPreferences != null ? Collections.unmodifiableList(clusterPreferences) :
        Collections.singletonList(DEFAULT_PREFERENCE);
    this.params = Collections.unmodifiableList(buildParams(this.clusterPreferences, this.clusterPolicy, this.policies));
  }

  private List<String> buildParams(List<Preference> preferences, List<Clause> policy, Map<String, List<Clause>> policies) {
    final SortedSet<String> paramsOfInterest = new TreeSet<>();
    preferences.forEach(p -> {
      if (paramsOfInterest.contains(p.name.name())) {
        throw new RuntimeException(p.name + " is repeated");
      }
      paramsOfInterest.add(p.name.toString());
    });
    List<String> newParams = new ArrayList<>(paramsOfInterest);
    policy.forEach(c -> {
      c.addTags(newParams);
    });
    policies.values().forEach(clauses -> clauses.forEach(c -> c.addTags(newParams)));
    return newParams;
  }

  public Policy withPolicies(Map<String, List<Clause>> policies) {
    return new Policy(policies, clusterPolicy, clusterPreferences);
  }

  public Policy withClusterPreferences(List<Preference> clusterPreferences) {
    return new Policy(policies, clusterPolicy, clusterPreferences);
  }

  public Policy withClusterPolicy(List<Clause> clusterPolicy) {
    return new Policy(policies, clusterPolicy, clusterPreferences);
  }

  public Policy withParams(List<String> params) {
    return new Policy(policies, clusterPolicy, clusterPreferences);
  }

  public List<Clause> getClusterPolicy() {
    return clusterPolicy;
  }

  public List<Preference> getClusterPreferences() {
    return clusterPreferences;
  }

  @Override
  public void writeMap(EntryWriter ew) throws IOException {
    if (!policies.isEmpty()) {
      ew.put(POLICIES, (MapWriter) ew1 -> {
        for (Map.Entry<String, List<Clause>> e : policies.entrySet()) {
          ew1.put(e.getKey(), e.getValue());
        }
      });
    }
    if (!clusterPreferences.isEmpty()) {
      ew.put(CLUSTER_PREFERENCES, (IteratorWriter) iw -> {
        for (Preference p : clusterPreferences) iw.add(p);
      });
    }
    if (!clusterPolicy.isEmpty()) {
      ew.put(CLUSTER_POLICY, (IteratorWriter) iw -> {
        for (Clause c : clusterPolicy) {
          iw.add(c);
        }
      });
    }
  }

  @Override
  public boolean equals(Object o) {
    if (this == o) return true;
    if (o == null || getClass() != o.getClass()) return false;

    Policy policy = (Policy) o;

    if (!getPolicies().equals(policy.getPolicies())) return false;
    if (!getClusterPolicy().equals(policy.getClusterPolicy())) return false;
    if (!getClusterPreferences().equals(policy.getClusterPreferences())) return false;
    return params.equals(policy.params);
  }

  /*This stores the logical state of the system, given a policy and
     * a cluster state.
     *
     */
  public class Session implements MapWriter {
    final List<String> nodes;
    final SolrCloudManager cloudManager;
    final List<Row> matrix;
    Set<String> collections = new HashSet<>();
    List<Clause> expandedClauses;
    List<Violation> violations = new ArrayList<>();

    private Session(List<String> nodes, SolrCloudManager cloudManager,
                    List<Row> matrix, List<Clause> expandedClauses) {
      this.nodes = nodes;
      this.cloudManager = cloudManager;
      this.matrix = matrix;
      this.expandedClauses = expandedClauses;
    }

<<<<<<< HEAD
    Session(ClusterDataProvider dataProvider) {
      this.nodes = new ArrayList<>(dataProvider.getClusterState().getLiveNodes());
      this.dataProvider = dataProvider;
=======
    Session(SolrCloudManager cloudManager) {
      this.nodes = new ArrayList<>(cloudManager.getClusterStateProvider().getLiveNodes());
      this.cloudManager = cloudManager;
>>>>>>> 227b441b
      for (String node : nodes) {
        collections.addAll(cloudManager.getNodeStateProvider().getReplicaInfo(node, Collections.emptyList()).keySet());
      }

      expandedClauses = clusterPolicy.stream()
          .filter(clause -> !clause.isPerCollectiontag())
          .collect(Collectors.toList());

      ClusterStateProvider stateProvider = cloudManager.getClusterStateProvider();
      for (String c : collections) {
        addClausesForCollection(stateProvider, c);
      }

      Collections.sort(expandedClauses);

      matrix = new ArrayList<>(nodes.size());
      for (String node : nodes) matrix.add(new Row(node, params, cloudManager));
      applyRules();
    }

    void addClausesForCollection(ClusterStateProvider stateProvider, String c) {
      String p = stateProvider.getPolicyNameByCollection(c);
      if (p != null) {
        List<Clause> perCollPolicy = policies.get(p);
        if (perCollPolicy == null)
          throw new RuntimeException(StrUtils.formatString("Policy for collection {0} is {1} . It does not exist", c, p));
      }
      expandedClauses.addAll(mergePolicies(c, policies.getOrDefault(p, emptyList()), clusterPolicy));
    }

    Session copy() {
      return new Session(nodes, cloudManager, getMatrixCopy(), expandedClauses);
    }

    List<Row> getMatrixCopy() {
      return matrix.stream()
          .map(Row::copy)
          .collect(Collectors.toList());
    }

    Policy getPolicy() {
      return Policy.this;

    }

    /**
     * Apply the preferences and conditions
     */
    void applyRules() {
      setApproxValuesAndSortNodes(clusterPreferences, matrix);

      for (Clause clause : expandedClauses) {
        List<Violation> errs = clause.test(matrix);
        violations.addAll(errs);
      }
    }



    public List<Violation> getViolations() {
      return violations;
    }

    public Suggester getSuggester(CollectionAction action) {
      Suggester op = ops.get(action).get();
      if (op == null) throw new UnsupportedOperationException(action.toString() + "is not supported");
      op._init(this);
      return op;
    }

    @Override
    public void writeMap(EntryWriter ew) throws IOException {
      for (int i = 0; i < matrix.size(); i++) {
        Row row = matrix.get(i);
        ew.put(row.node, row);
      }
    }

    @Override
    public String toString() {
      return Utils.toJSONString(toMap(new LinkedHashMap<>()));
    }

    public List<Row> getSorted() {
      return Collections.unmodifiableList(matrix);
    }
  }

  static void setApproxValuesAndSortNodes(List<Preference> clusterPreferences, List<Row> matrix) {
    if (!clusterPreferences.isEmpty()) {
      //this is to set the approximate value according to the precision
      ArrayList<Row> tmpMatrix = new ArrayList<>(matrix);
      for (Preference p : clusterPreferences) {
        Collections.sort(tmpMatrix, (r1, r2) -> p.compare(r1, r2, false));
        p.setApproxVal(tmpMatrix);
      }
      //approximate values are set now. Let's do recursive sorting
      Collections.sort(matrix, (Row r1, Row r2) -> {
        int result = clusterPreferences.get(0).compare(r1, r2, true);
        if (result == 0) result = clusterPreferences.get(0).compare(r1, r2, false);
        return result;
      });
    }
  }

  public Session createSession(SolrCloudManager cloudManager) {
    return new Session(cloudManager);
  }

  public enum SortParam {
    freedisk(0, Integer.MAX_VALUE), cores(0, Integer.MAX_VALUE), heapUsage(0, Integer.MAX_VALUE), sysLoadAvg(0, 100);

    public final int min,max;

    SortParam(int min, int max) {
      this.min = min;
      this.max = max;
    }

    static SortParam get(String m) {
      for (SortParam p : values()) if (p.name().equals(m)) return p;
      throw new RuntimeException(StrUtils.formatString("Invalid sort {0} Sort must be on one of these {1}", m, Arrays.asList(values())));
    }
  }

  enum Sort {
    maximize(1), minimize(-1);
    final int sortval;

    Sort(int i) {
      sortval = i;
    }

    static Sort get(Map<String, Object> m) {
      if (m.containsKey(maximize.name()) && m.containsKey(minimize.name())) {
        throw new RuntimeException("Cannot have both 'maximize' and 'minimize'");
      }
      if (m.containsKey(maximize.name())) return maximize;
      if (m.containsKey(minimize.name())) return minimize;
      throw new RuntimeException("must have either 'maximize' or 'minimize'");
    }
  }


  public static Map<String, List<Clause>> policiesFromMap(Map<String, List<Map<String, Object>>> map, List<String> newParams) {
    Map<String, List<Clause>> newPolicies = new HashMap<>();
    map.forEach((s, l1) ->
        newPolicies.put(s, l1.stream()
            .map(Clause::new)
            .filter(clause -> {
              if (!clause.isPerCollectiontag())
                throw new RuntimeException(clause.globalTag.name + " is only allowed in 'cluster-policy'");
              clause.addTags(newParams);
              return true;
            })
            .sorted()
            .collect(collectingAndThen(toList(), Collections::unmodifiableList))));
    return newPolicies;
  }

  public static List<Clause> mergePolicies(String coll,
                                    List<Clause> collPolicy,
                                    List<Clause> globalPolicy) {

    List<Clause> merged = insertColl(coll, collPolicy);
    List<Clause> global = insertColl(coll, globalPolicy);
    merged.addAll(global.stream()
        .filter(clusterPolicyClause -> merged.stream().noneMatch(perCollPolicy -> perCollPolicy.doesOverride(clusterPolicyClause)))
        .collect(Collectors.toList()));
    return merged;
  }

  /**
   * Insert the collection name into the clauses where collection is not specified
   */
  static List<Clause> insertColl(String coll, Collection<Clause> conditions) {
    return conditions.stream()
        .filter(Clause::isPerCollectiontag)
        .map(clause -> {
          Map<String, Object> copy = new LinkedHashMap<>(clause.original);
          if (!copy.containsKey("collection")) copy.put("collection", coll);
          return new Clause(copy);
        })
        .filter(it -> (it.collection.isPass(coll)))
        .collect(Collectors.toList());

  }

  private static final Map<CollectionAction, Supplier<Suggester>> ops = new HashMap<>();

  static {
    ops.put(CollectionAction.ADDREPLICA, () -> new AddReplicaSuggester());
    ops.put(CollectionAction.MOVEREPLICA, () -> new MoveReplicaSuggester());
  }

  public Map<String, List<Clause>> getPolicies() {
    return policies;
  }

  public List<String> getParams() {
    return params;
  }

  /**
   * Compares two {@link Row} loads according to a policy.
   *
   * @param r1 the first {@link Row} to compare
   * @param r2 the second {@link Row} to compare
   * @return the value {@code 0} if r1 and r2 are equally loaded
   * a value {@code -1} if r1 is more loaded than r2
   * a value {@code 1} if  r1 is less loaded than r2
   */
  static int compareRows(Row r1, Row r2, Policy policy) {
    return policy.clusterPreferences.get(0).compare(r1, r2, true);
  }
}<|MERGE_RESOLUTION|>--- conflicted
+++ resolved
@@ -211,15 +211,9 @@
       this.expandedClauses = expandedClauses;
     }
 
-<<<<<<< HEAD
-    Session(ClusterDataProvider dataProvider) {
-      this.nodes = new ArrayList<>(dataProvider.getClusterState().getLiveNodes());
-      this.dataProvider = dataProvider;
-=======
     Session(SolrCloudManager cloudManager) {
       this.nodes = new ArrayList<>(cloudManager.getClusterStateProvider().getLiveNodes());
       this.cloudManager = cloudManager;
->>>>>>> 227b441b
       for (String node : nodes) {
         collections.addAll(cloudManager.getNodeStateProvider().getReplicaInfo(node, Collections.emptyList()).keySet());
       }
