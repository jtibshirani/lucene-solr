<?xml version="1.0"?>
<!--
    Licensed to the Apache Software Foundation (ASF) under one or more
    contributor license agreements.  See the NOTICE file distributed with
    this work for additional information regarding copyright ownership.
    The ASF licenses this file to You under the Apache License, Version 2.0
    the "License"); you may not use this file except in compliance with
    the License.  You may obtain a copy of the License at

        http://www.apache.org/licenses/LICENSE-2.0

    Unless required by applicable law or agreed to in writing, software
    distributed under the License is distributed on an "AS IS" BASIS,
    WITHOUT WARRANTIES OR CONDITIONS OF ANY KIND, either express or implied.
    See the License for the specific language governing permissions and
    limitations under the License.
 -->
<project name="solr-webapp" default="default">
  <description>Solr webapp</description>

  <import file="../common-build.xml"/>

	<property name="exclude.from.war" value="" />
  <property name="solr.war.suffix" value="" />
	
  <target name="test" depends="compile-test-solr-core">
<<<<<<< HEAD
    <property name="jsp.target" location="${dest}/jsp-temp" />
    <!--
    <taskdef classname="org.apache.jasper.JspC" name="jasper" >
      <classpath>
        <fileset dir="${common-solr.dir}/example/lib" includes="**/*.jar" />
      </classpath>
    </taskdef>
    <delete dir="${jsp.target}" />
    <mkdir dir="${jsp.target}" />
    <jasper uriroot="${common-solr.dir}/webapp/web" outputDir="${jsp.target}" compile="false" verbose="1" package="j"/>
    <javac srcdir="${jsp.target}" destdir="${jsp.target}" target="${javac.target}"
           source="${javac.source}" debug="off" includeAntRuntime="${javac.includeAntRuntime}"
           encoding="utf8" classpathref="test.classpath"/>
    -->
=======
  	<!-- no more JSP -->
>>>>>>> 5643e4ad
  </target>

  <target name="dist"
          description="Creates the Solr WAR Distribution file."
          depends="test, init-dist, dist-core, dist-solrj, lucene-jars-to-solr">
    <exec dir="." executable="${svnversion.exe}"
          outputproperty="svnversion" failifexecutionfails="false">
      <arg line="."/>
    </exec>
    <build-manifest title="Apache Solr Search Server"
                    implementation.title="org.apache.solr"
                    spec.version="${solr.spec.version}"/>
    <ant dir="${common-solr.dir}" inheritall="false" target="contribs-add-to-war"/>
    <war destfile="${dist}/apache-solr-${version}${solr.war.suffix}.war"
         webxml="web/WEB-INF/web.xml"
         manifest="${manifest.file}">
      <lib dir="${common-solr.dir}/lib" excludes="${exclude.from.war}">
        <exclude name="servlet-api*.jar" />
        <exclude name="easymock-*.jar" />
        <exclude name="junit-*.jar" />
        <exclude name="*.txt" />
        <exclude name="*.template" />
      </lib>
      <lib dir="${lucene-libs}" excludes="${exclude.from.war}"/>
      <lib dir="${dist}" excludes="${exclude.from.war}">
        <include name="apache-solr-solrj-${version}.jar" />
        <include name="apache-solr-core-${version}.jar" />
      </lib>
      <fileset dir="${dest}/web" excludes="${exclude.from.war}"/> <!-- contribs' additions -->
      <fileset dir="web" excludes="${exclude.from.war}"/>
      <metainf dir="${common-solr.dir}" includes="LICENSE.txt,NOTICE.txt" excludes="${exclude.from.war}"/>
    </war>
  </target>

  <target name="dist-maven" depends="dist" if="pom.xml.present">
    <m2-deploy jar.file="${dist}/apache-solr-${version}.war"/>
  </target>
</project><|MERGE_RESOLUTION|>--- conflicted
+++ resolved
@@ -24,24 +24,7 @@
   <property name="solr.war.suffix" value="" />
 	
   <target name="test" depends="compile-test-solr-core">
-<<<<<<< HEAD
-    <property name="jsp.target" location="${dest}/jsp-temp" />
-    <!--
-    <taskdef classname="org.apache.jasper.JspC" name="jasper" >
-      <classpath>
-        <fileset dir="${common-solr.dir}/example/lib" includes="**/*.jar" />
-      </classpath>
-    </taskdef>
-    <delete dir="${jsp.target}" />
-    <mkdir dir="${jsp.target}" />
-    <jasper uriroot="${common-solr.dir}/webapp/web" outputDir="${jsp.target}" compile="false" verbose="1" package="j"/>
-    <javac srcdir="${jsp.target}" destdir="${jsp.target}" target="${javac.target}"
-           source="${javac.source}" debug="off" includeAntRuntime="${javac.includeAntRuntime}"
-           encoding="utf8" classpathref="test.classpath"/>
-    -->
-=======
   	<!-- no more JSP -->
->>>>>>> 5643e4ad
   </target>
 
   <target name="dist"
