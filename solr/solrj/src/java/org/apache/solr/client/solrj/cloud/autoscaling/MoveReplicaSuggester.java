/*
 * Licensed to the Apache Software Foundation (ASF) under one or more
 * contributor license agreements.  See the NOTICE file distributed with
 * this work for additional information regarding copyright ownership.
 * The ASF licenses this file to You under the Apache License, Version 2.0
 * (the "License"); you may not use this file except in compliance with
 * the License.  You may obtain a copy of the License at
 *
 *     http://www.apache.org/licenses/LICENSE-2.0
 *
 * Unless required by applicable law or agreed to in writing, software
 * distributed under the License is distributed on an "AS IS" BASIS,
 * WITHOUT WARRANTIES OR CONDITIONS OF ANY KIND, either express or implied.
 * See the License for the specific language governing permissions and
 * limitations under the License.
 */

package org.apache.solr.client.solrj.cloud.autoscaling;

import java.util.List;

import org.apache.solr.client.solrj.SolrRequest;
import org.apache.solr.client.solrj.request.CollectionAdminRequest;
import org.apache.solr.common.util.Pair;

public class MoveReplicaSuggester extends Suggester {

  @Override
  SolrRequest init() {
    SolrRequest operation = tryEachNode(true);
    if (operation == null) operation = tryEachNode(false);
    return operation;
  }

  SolrRequest tryEachNode(boolean strict) {
    //iterate through elements and identify the least loaded
    List<Violation> leastSeriousViolation = null;
    Integer targetNodeIndex = null;
    Integer sourceNodeIndex = null;
    ReplicaInfo sourceReplicaInfo = null;
    for (Pair<ReplicaInfo, Row> fromReplica : getValidReplicas(true, true, -1)) {
      Row fromRow = fromReplica.second();
      ReplicaInfo replicaInfo = fromReplica.first();
<<<<<<< HEAD
      String coll = replicaInfo.collection;
      String shard = replicaInfo.shard;
=======
      String coll = replicaInfo.getCollection();
      String shard = replicaInfo.getShard();
>>>>>>> 487f6762
      Pair<Row, ReplicaInfo> pair = fromRow.removeReplica(coll, shard, replicaInfo.getType());
      Row srcTmpRow = pair.first();
      if (srcTmpRow == null) {
        //no such replica available
        continue;
      }

      final int i = getMatrix().indexOf(fromRow);
      for (int j = getMatrix().size() - 1; j > i; j--) {
        Row targetRow = getMatrix().get(j);
        if(!targetRow.isLive) continue;
        if (!isAllowed(targetRow.node, Hint.TARGET_NODE)) continue;
        targetRow = targetRow.addReplica(coll, shard, replicaInfo.getType());
        List<Violation> errs = testChangedMatrix(strict, getModifiedMatrix(getModifiedMatrix(getMatrix(), srcTmpRow, i), targetRow, j));
        if (!containsNewErrors(errs) && isLessSerious(errs, leastSeriousViolation) &&
            Policy.compareRows(srcTmpRow, targetRow, session.getPolicy()) < 1) {
          leastSeriousViolation = errs;
          targetNodeIndex = j;
          sourceNodeIndex = i;
          sourceReplicaInfo = replicaInfo;
        }
      }
    }
    if (targetNodeIndex != null && sourceNodeIndex != null) {
<<<<<<< HEAD
      getMatrix().set(sourceNodeIndex, getMatrix().get(sourceNodeIndex).removeReplica(sourceReplicaInfo.collection, sourceReplicaInfo.shard, sourceReplicaInfo.getType()).first());
      getMatrix().set(targetNodeIndex, getMatrix().get(targetNodeIndex).addReplica(sourceReplicaInfo.collection, sourceReplicaInfo.shard, sourceReplicaInfo.getType()));
=======
      getMatrix().set(sourceNodeIndex, getMatrix().get(sourceNodeIndex).removeReplica(sourceReplicaInfo.getCollection(), sourceReplicaInfo.getShard(), sourceReplicaInfo.getType()).first());
      getMatrix().set(targetNodeIndex, getMatrix().get(targetNodeIndex).addReplica(sourceReplicaInfo.getCollection(), sourceReplicaInfo.getShard(), sourceReplicaInfo.getType()));
>>>>>>> 487f6762
      return new CollectionAdminRequest.MoveReplica(
          sourceReplicaInfo.getCollection(),
          sourceReplicaInfo.getName(),
          getMatrix().get(targetNodeIndex).node);
    }
    return null;
  }

}<|MERGE_RESOLUTION|>--- conflicted
+++ resolved
@@ -41,13 +41,8 @@
     for (Pair<ReplicaInfo, Row> fromReplica : getValidReplicas(true, true, -1)) {
       Row fromRow = fromReplica.second();
       ReplicaInfo replicaInfo = fromReplica.first();
-<<<<<<< HEAD
-      String coll = replicaInfo.collection;
-      String shard = replicaInfo.shard;
-=======
       String coll = replicaInfo.getCollection();
       String shard = replicaInfo.getShard();
->>>>>>> 487f6762
       Pair<Row, ReplicaInfo> pair = fromRow.removeReplica(coll, shard, replicaInfo.getType());
       Row srcTmpRow = pair.first();
       if (srcTmpRow == null) {
@@ -72,13 +67,8 @@
       }
     }
     if (targetNodeIndex != null && sourceNodeIndex != null) {
-<<<<<<< HEAD
-      getMatrix().set(sourceNodeIndex, getMatrix().get(sourceNodeIndex).removeReplica(sourceReplicaInfo.collection, sourceReplicaInfo.shard, sourceReplicaInfo.getType()).first());
-      getMatrix().set(targetNodeIndex, getMatrix().get(targetNodeIndex).addReplica(sourceReplicaInfo.collection, sourceReplicaInfo.shard, sourceReplicaInfo.getType()));
-=======
       getMatrix().set(sourceNodeIndex, getMatrix().get(sourceNodeIndex).removeReplica(sourceReplicaInfo.getCollection(), sourceReplicaInfo.getShard(), sourceReplicaInfo.getType()).first());
       getMatrix().set(targetNodeIndex, getMatrix().get(targetNodeIndex).addReplica(sourceReplicaInfo.getCollection(), sourceReplicaInfo.getShard(), sourceReplicaInfo.getType()));
->>>>>>> 487f6762
       return new CollectionAdminRequest.MoveReplica(
           sourceReplicaInfo.getCollection(),
           sourceReplicaInfo.getName(),
